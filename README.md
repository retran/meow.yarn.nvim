# 🐱 meow.yarn.nvim

> A purr-fectly simple way to visualize LSP hierarchies in Neovim.

<div align="center">

    ![Neovim](https://img.shields.io/badge/neovim-%23019733.svg?style=for-the-badge&logo=neovim&logoColor=white)
    ![License](https://img.shields.io/badge/license-MIT-blue.svg?style=for-the-badge)
    ![GitHub stars](https://img.shields.io/github/stars/retran/meow.yarn.nvim?style=for-the-badge)
    ![GitHub forks](https://img.shields.io/github/forks/retran/meow.yarn.nvim?style=for-the-badge)

</div>

<div align="center">
<<<<<<< HEAD
    <img src="https://github.com/retran/meow/raw/dev/assets/icon_small.png" alt="Meow Logo" width="200">

    <br>

    <strong>meow.yarn.nvim - Untangle Your Code's Relationships</strong>
=======

<img src="https://github.com/retran/meow/raw/dev/assets/icon_small.png" alt="Meow Logo" width="200" /><br />

<strong>meow.yarn.nvim - Untangle Your Code's Relationships</strong>

>>>>>>> a7e6770d
</div>

Ever feel like you're unraveling a tangled ball of yarn when navigating your codebase? `meow.yarn.nvim` is here to help. It provides a simple, beautiful, and interactive way to explore LSP hierarchies without the usual clutter. Forget getting lost in endless definitions and references; **`meow.yarn.nvim` visualizes type and call hierarchies in a clean, intuitive tree view**.

---

## Screenshots

<div align="center">

<img src="assets/screenshots/screenshot_types.png" alt="types" width="800">
<img src="assets/screenshots/screenshot_calls.png" alt="calls" width="800">

</div>

---

## Key Features

- **Clean, Interactive Tree**: Shows hierarchies in a straightforward, expandable list
- **Type & Call Hierarchies**: Explore both supertypes/subtypes and callers/callees of functions
- **Live Preview**: Instantly see the relevant code for any item you select in the tree
- **Jump to Definition**: Press Enter on any item to go directly to its location in the code
- **Explore Deeper**: Pick any symbol in the tree and make it the new starting point for exploration, or switch directions (e.g., from callers to callees) on the fly
- **Fast & Non-Blocking**: Fully asynchronous so it won't freeze your Neovim
- **Built on Solid Foundations**: Powered by Neovim's native LSP and [nui.nvim](https://github.com/MunifTanjim/nui.nvim)

---

## Prerequisites

### Required

| Requirement      | Details                                                                                |
| ---------------- | -------------------------------------------------------------------------------------- |
| **Neovim**       | ≥ 0.8.0                                                                                |
| **LSP Client**   | An active LSP server that supports `typeHierarchyProvider` or `callHierarchyProvider`. |
| **Dependencies** | [nui.nvim](https://github.com/MunifTanjim/nui.nvim)                                    |

---

## Getting Started

### Installation

Install `meow.yarn.nvim` using your favorite plugin manager.

#### [lazy.nvim](https://github.com/folke/lazy.nvim)

```lua
{
    "retran/meow.yarn.nvim",
    dependencies = { "MunifTanjim/nui.nvim" },
    config = function()
        require("meow.yarn").setup({
            -- Your custom configuration goes here
        })
    end,
}
```

#### [packer.nvim](https://github.com/wbthomason/packer.nvim)

```lua
use {
    "retran/meow.yarn.nvim",
    requires = { "MunifTanjim/nui.nvim" },
    config = function()
        require("meow.yarn").setup({})
    end,
}
```

#### [rocks.nvim](https://github.com/lumen-oss/rocks.nvim)

```vim
:Rocks install meow.yarn.nvim
```

The dependency (nui.nvim) will be automatically installed and managed.
Then add to your Neovim configuration:

```lua
require("meow.yarn").setup({
    -- Your custom configuration goes here
})
```

### Quick Start

The plugin provides the `:MeowYarn` command to open hierarchy views.

- **View Type Hierarchy (Supertypes):** `:MeowYarn type super`
- **View Type Hierarchy (Subtypes):** `:MeowYarn type sub`
- **View Call Hierarchy (Callers):** `:MeowYarn call callers`
- **View Call Hierarchy (Callees):** `:MeowYarn call callees`

---

## Configuration and Mappings

### Default Configuration

You can customize the plugin by passing a configuration table to the `setup` function. Here are the defaults:

```lua
require("meow.yarn").setup({
    window = {
        width = 0.8,
        height = 0.85,
        border = "rounded",
        preview_height_ratio = 0.35,
    },
    icons = {
        loading = "",
        placeholder = "",
        animation_frames = { "⠋", "⠙", "⠹", "⠸", "⠼", "⠴", "⠦", "⠧", "⠇", "⠏" },
    },
    mappings = {
        jump = "<CR>",
        toggle = "<Tab>",
        expand = "l",
        expand_alt = "<Right>",
        collapse = "h",
        collapse_alt = "<Left>",
        quit = "q",
    },
    expand_depth = 3,
    preview_context_lines = 10,
    animation_speed = 100,
    hierarchies = {
        type_hierarchy = {
            icons = {
                class = "󰌗",
                struct = "󰙅",
                interface = "󰌆",
                default = "",
            },
        },
        call_hierarchy = {
            icons = {
                method = "󰆧",
                func = "󰊕",
                variable = "",
                default = "",
            },
        },
    },
})
```

### Keymaps

You can map the commands for easier access.

#### Example Lua Keymaps

```lua
-- Using lua functions
vim.keymap.set("n", "<leader>yt", function() require("meow.yarn").open_tree("type_hierarchy", "supertypes") end, { desc = "Yarn: Type Hierarchy (Super)" })
vim.keymap.set("n", "<leader>yT", function() require("meow.yarn").open_tree("type_hierarchy", "subtypes") end, { desc = "Yarn: Type Hierarchy (Sub)" })
vim.keymap.set("n", "<leader>yc", function() require("meow.yarn").open_tree("call_hierarchy", "callers") end, { desc = "Yarn: Call Hierarchy (Callers)" })
vim.keymap.set("n", "<leader>yC", function() require("meow.yarn").open_tree("call_hierarchy", "callees") end, { desc = "Yarn: Call Hierarchy (Callees)" })

-- Or using commands
vim.keymap.set("n", "<leader>yS", "<Cmd>MeowYarn type super<CR>", { desc = "Yarn: Super Types" })
vim.keymap.set("n", "<leader>ys", "<Cmd>MeowYarn type sub<CR>", { desc = "Yarn: Sub Types" })
vim.keymap.set("n", "<leader>yC", "<Cmd>MeowYarn call callers<CR>", { desc = "Yarn: Callers" })
vim.keymap.set("n", "<leader>yc", "<Cmd>MeowYarn call callees<CR>", { desc = "Yarn: Callees" })
```

### In-Window Mappings

Inside the hierarchy view, the following default keymappings are available:

| Key              | Action                                                                    |
| ---------------- | ------------------------------------------------------------------------- |
| `<CR>`           | Jump to the location of the selected item (`mappings.jump`)               |
| `<Tab>`          | Toggle expand/collapse for the selected node (`mappings.toggle`)          |
| `l` or `<Right>` | Expand the selected node (`mappings.expand`, `mappings.expand_alt`)       |
| `h` or `<Left>`  | Collapse the selected node (`mappings.collapse`, `mappings.collapse_alt`) |
| `K` / `J`        | Open new hierarchy from selected item (K=super/callers, J=sub/callees)    |
| `q`              | Quit the hierarchy view (`mappings.quit`)                                 |

---

## Contributing

Contributions are welcome! Feel free to open an issue or submit a pull request.

- Report bugs and issues
- Suggest new features
- Improve documentation
- Submit pull requests

---

## License

Licensed under the MIT License. See [`LICENSE`](LICENSE) for details.

---

## Acknowledgments

`meow.yarn.nvim` would not be possible without these amazing projects:

- [Neovim](https://neovim.io/)
- [nui.nvim](https://github.com/MunifTanjim/nui.nvim) for the wonderful UI components.

---

### Author

`meow.yarn.nvim` is developed by Andrew Vasilyev with help from GitHub Copilot and feline assistants Sonya Blade, Mila, and Marcus Fenix.

---

<div align="center">

**Happy coding with `project meow`! 🐱**

Made with ❤️ by Andrew Vasilyev and feline assistants Sonya Blade, Mila, and Marcus Fenix.

[Report Bug](https://github.com/retran/meow.yarn.nvim/issues) ·
[Request Feature](https://github.com/retran/meow.yarn.nvim/issues) ·
[Contribute](https://github.com/retran/meow.yarn.nvim/pulls)

</div><|MERGE_RESOLUTION|>--- conflicted
+++ resolved
@@ -12,19 +12,11 @@
 </div>
 
 <div align="center">
-<<<<<<< HEAD
-    <img src="https://github.com/retran/meow/raw/dev/assets/icon_small.png" alt="Meow Logo" width="200">
-
-    <br>
-
-    <strong>meow.yarn.nvim - Untangle Your Code's Relationships</strong>
-=======
 
 <img src="https://github.com/retran/meow/raw/dev/assets/icon_small.png" alt="Meow Logo" width="200" /><br />
 
 <strong>meow.yarn.nvim - Untangle Your Code's Relationships</strong>
 
->>>>>>> a7e6770d
 </div>
 
 Ever feel like you're unraveling a tangled ball of yarn when navigating your codebase? `meow.yarn.nvim` is here to help. It provides a simple, beautiful, and interactive way to explore LSP hierarchies without the usual clutter. Forget getting lost in endless definitions and references; **`meow.yarn.nvim` visualizes type and call hierarchies in a clean, intuitive tree view**.
